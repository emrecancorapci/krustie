--- conflicted
+++ resolved
@@ -11,12 +11,8 @@
 edition = "2021"
 
 [dependencies]
-<<<<<<< HEAD
 dyn-clone = "1.0.17"
-flate2 = "1.0.32"
-=======
 flate2 = "1.0.33"
->>>>>>> 3686d947
 regex = "1.10.6"
 serde_json = "1.0.127"
 
