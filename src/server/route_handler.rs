--- conflicted
+++ resolved
@@ -17,10 +17,6 @@
         &mut self,
         request: &Request,
         response: &mut Response,
-<<<<<<< HEAD
-        path: &[String],
-=======
->>>>>>> 13c18796
     ) -> HandlerResult;
 }
 
