--- conflicted
+++ resolved
@@ -3,11 +3,7 @@
 //! Each method is implemented as a function that takes a controller function and adds it to the router.
 //!
 //! A controller should be defined as `fn(&Request, &mut Response)`
-<<<<<<< HEAD
-use super::{Controller, HttpMethod, Router};
-=======
 use super::{ Controller, Endpoint, HttpMethod, Router };
->>>>>>> 13c18796
 
 impl Router {
     /// Adds a GET endpoint to the router
