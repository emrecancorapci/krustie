//! Middleware module for Krustie.
//!
//! Middleware is a function that can be executed before or after the request is handled.
//!
//! To create a middleware, implement the `Middleware` trait. Which has a single function called `middleware`.
//!
//! It takes itself as `&self`, a `Request` and a `Response` as arguments and returns a `HandlerResult`.

<<<<<<< HEAD
use crate::{
    server::route_handler::{HandlerResult, RouteHandler},
    Request, Response,
};
=======
use std::fmt::Debug;

use crate::{ server::route_handler::{ HandlerResult, RouteHandler }, Request, Response };
>>>>>>> 13c18796

pub mod gzip;
pub mod rate_limiter;
pub mod statics;

pub use self::{gzip::GzipEncoder, rate_limiter::RateLimiter, statics::ServeStatic};

/// Middleware trait to be implemented for creating middleware.
///
/// If there is no property declared in the struct, struct can be used directly.
/// Or it can be used as a value if it needs to be initialized.
///
/// # Example
///
/// - In this example `AddKrustieHeader` can be used as `server.add_handler(AddKrustieHeader)`
///
/// ```rust
/// use krustie::{ Request, Response, Middleware, server::route_handler::HandlerResult };
///
/// #[derive(Debug)]
/// struct AddKrustieHeader;
///
/// impl AddKrustieHeader {
///   fn add_header(res: &mut Response) {
///     res.insert_header("Server", "Krustie");
///   }
/// }
///
/// impl Middleware for AddKrustieHeader {
///   fn middleware(&mut self, req: &Request, res: &mut Response) -> HandlerResult {
///     AddKrustieHeader::add_header(res);
///     HandlerResult::Next
///   }
/// }
/// ```
///
/// - In this example `AddHeader` should be initialized.
///
/// ```rust
/// use krustie::{ Request, Response, Middleware, server::route_handler::HandlerResult };
///
/// #[derive(Debug)]
/// struct AddHeader {
///     server: String,
///     value: String,
/// }
///
/// impl AddHeader {
///     fn new(server: &str, value: &str) -> Self {
///         Self { server: server.to_string(), value: value.to_string() }
///     }
/// }
///
/// impl Middleware for AddHeader {
///   fn middleware(&mut self, _: &Request, res: &mut Response) -> HandlerResult {
///     res.insert_header(&self.server, &self.value);
///     HandlerResult::Next
///   }
/// }
/// ```
///
pub trait Middleware: Debug {
    /// Middleware function to be implemented for the middleware.
    ///
    /// For the middleware to be executed and continue the execution, it should return `HandlerResult::Next`.
    ///
    /// If the middleware should stop the execution (e.g. return 404), it should return `HandlerResult::Stop`.
    fn middleware(&mut self, request: &Request, response: &mut Response) -> HandlerResult;
}

impl<T> RouteHandler for T
where
    T: Middleware,
{
    fn handle(
        &mut self,
        request: &Request,
<<<<<<< HEAD
        response: &mut Response,
        _: &[String],
=======
        response: &mut Response
>>>>>>> 13c18796
    ) -> HandlerResult {
        T::middleware(self, request, response)
    }
}<|MERGE_RESOLUTION|>--- conflicted
+++ resolved
@@ -6,16 +6,12 @@
 //!
 //! It takes itself as `&self`, a `Request` and a `Response` as arguments and returns a `HandlerResult`.
 
-<<<<<<< HEAD
+use std::fmt::Debug;
+
 use crate::{
     server::route_handler::{HandlerResult, RouteHandler},
     Request, Response,
 };
-=======
-use std::fmt::Debug;
-
-use crate::{ server::route_handler::{ HandlerResult, RouteHandler }, Request, Response };
->>>>>>> 13c18796
 
 pub mod gzip;
 pub mod rate_limiter;
@@ -93,12 +89,7 @@
     fn handle(
         &mut self,
         request: &Request,
-<<<<<<< HEAD
         response: &mut Response,
-        _: &[String],
-=======
-        response: &mut Response
->>>>>>> 13c18796
     ) -> HandlerResult {
         T::middleware(self, request, response)
     }
