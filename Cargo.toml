--- conflicted
+++ resolved
@@ -12,13 +12,8 @@
 
 [dependencies]
 dyn-clone = "1.0.17"
-<<<<<<< HEAD
 flate2 = "1.0.34"
-regex = "1.10.6"
-=======
-flate2 = "1.0.33"
 regex = "1.11.0"
->>>>>>> cbba2cad
 serde_json = "1.0.128"
 
 [profile.dev]
