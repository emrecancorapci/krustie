//! This module contains the `Request` struct and its implementation.
//!
//! It has public methods to get the headers, add and get local variables
//!
//! All request parameters are non-mutable except for the *local* variables. Local variables can be
//! used to store data that can be defined in a *middleware* and accessed from the other
//! *middlewares* or *controllers*.

use self::{http_method::HttpMethod, request_line::RequestLine};
use std::{
    collections::HashMap,
    fmt::{Debug, Display, Formatter, Result as fResult},
    net::{IpAddr, Ipv4Addr, SocketAddr},
};

pub use body::RequestBody;

pub mod body;
pub mod http_method;
pub(crate) mod parser;
mod request_line;

/// Represents the HTTP request
#[derive(Clone)]
pub struct Request {
    request: RequestLine,
    headers: HashMap<String, String>,
    queries: HashMap<String, String>,
    params: HashMap<String, String>,
    body: RequestBody,
    peer_addr: SocketAddr,
}

impl Request {
    /// Returns the reference of the Request headers as a HashMap
    ///
    /// # Example
    ///
    /// ```rust
    /// use krustie::{ request::Request, response::Response};
    ///
    /// fn get(request: &Request, response: &mut Response) {
    ///   let headers = request.get_headers();
    ///   let content_type = headers.get("content-type");
    /// }
    /// ```
    pub fn get_headers(&self) -> &HashMap<String, String> {
        &self.headers
    }

    /// Returns the value of the header key
    ///
    /// # Example
    ///
    /// ```rust
    /// use krustie::{ request::Request, response::Response};
    ///
    /// fn get(request: &Request, response: &mut Response) {
    ///   let content_type = request.get_header("content-type");
    /// }
    /// ```
    pub fn get_header(&self, key: &str) -> Option<&String> {
        self.headers.get(key)
    }

    /// Returns the body of the HTTP request
    ///
    /// The body can be of type `Text`, `Json`, `Form` or `None`
    ///
    /// # Example
    ///
    /// ```rust
    /// use krustie::{ Request, Response, request::RequestBody };
    ///
    /// fn get(request: &Request, response: &mut Response) {
    ///   match request.get_body() {
    ///     RequestBody::Text(body) => {
    ///       // Do something with the body
    ///     },
    ///     RequestBody::Json(json) => {
    ///      // Do something with the json
    ///     },
    ///     _ => {
    ///      // Do something else
    ///     }
    ///   }
    /// }
    /// ```
    pub fn get_body(&self) -> &RequestBody {
        &self.body
    }

    /// Returns the peer address of the HTTP request
    ///
    /// The peer address is the address of the client that made the request
    ///
    /// # Example
    ///
    /// ```rust
    /// use krustie::{ Request, Response };
    /// use std::net::SocketAddr;
    ///
    /// fn get(request: &Request, response: &mut Response) {
    ///   let peer_addr: &SocketAddr = request.get_peer_addr();
    /// }
    /// ```
    pub fn get_peer_addr(&self) -> &SocketAddr {
        &self.peer_addr
    }

    // TODO: Add doctest
    /// Returns the queries
    pub fn get_queries(&self) -> &HashMap<String, String> {
        &self.queries
    }

    // TODO: Add doctest
    /// Returns the path of the HTTP request as a Vector
    pub fn get_path_array(&self) -> &Vec<String> {
        self.request.get_path_array()
    }

    // TODO: Add doctest
    /// Returns the path of the HTTP request as a String
    pub fn get_path(&self) -> &String {
        self.request.get_path()
    }

    /// Returns the version of the HTTP request
    pub fn get_param(&self, key: &str) -> Option<&String> {
        self.params.get(key)
    }

    /// Returns the method of the HTTP request
    pub(crate) fn get_method(&self) -> &HttpMethod {
        self.request.get_method()
    }

    pub(crate) fn add_param(&mut self, params: HashMap<String, String>) {
        self.params = params;
    }
}

impl Default for Request {
    fn default() -> Self {
        Self {
<<<<<<< HEAD
            request: RequestLine::new("GET", "/", "HTTP/1.1")
                .expect("Failed to create default RequestLine"),
=======
            request: RequestLine::new("GET", "/", "HTTP/1.1").expect(
                "Failed to create default RequestLine"
            ),
            queries: HashMap::new(),
>>>>>>> 13c18796
            headers: HashMap::new(),
            params: HashMap::new(),
            body: RequestBody::None,
            peer_addr: SocketAddr::new(IpAddr::V4(Ipv4Addr::new(0, 0, 0, 0)), 0),
        }
    }
}

impl Debug for Request {
    fn fmt(&self, f: &mut Formatter<'_>) -> fResult {
        let headers = self
            .headers
            .iter()
            .map(|(k, v)| format!("  {k}: {v}"))
            .collect::<Vec<String>>()
            .join("\r\n");
        let params = self.params
            .iter()
            .map(|(k, v)| format!("  {k}: {v}"))
            .collect::<Vec<String>>()
            .join("\r\n");
        let body = match &self.body {
            RequestBody::Text(body) => format!("{:?}", body),
            RequestBody::Json(json) => format!("{:?}", json),
            RequestBody::None => "None".to_string(),
        };

        write!(
            f,
<<<<<<< HEAD
            "From: {}\r\n Request Line: {}\r\n Headers: {}\r\n Body: {}",
            self.peer_addr, self.request, headers, body
=======
            "From:\r\n  {}\r\nRequest Line:\r\n  {}\r\nHeaders:\r\n{}\r\nParams:\r\n{}\r\nBody:\r\n{}",
            self.peer_addr,
            self.request,
            headers,
            params,
            body
>>>>>>> 13c18796
        )
    }
}

#[derive(Debug)]
/// Represents an error that occurs when parsing an HTTP request
pub struct ParseHttpRequestError;

impl Display for ParseHttpRequestError {
    fn fmt(&self, f: &mut Formatter<'_>) -> fResult {
        write!(f, "Failed to parse HTTP request")
    }
}<|MERGE_RESOLUTION|>--- conflicted
+++ resolved
@@ -144,15 +144,9 @@
 impl Default for Request {
     fn default() -> Self {
         Self {
-<<<<<<< HEAD
             request: RequestLine::new("GET", "/", "HTTP/1.1")
                 .expect("Failed to create default RequestLine"),
-=======
-            request: RequestLine::new("GET", "/", "HTTP/1.1").expect(
-                "Failed to create default RequestLine"
-            ),
             queries: HashMap::new(),
->>>>>>> 13c18796
             headers: HashMap::new(),
             params: HashMap::new(),
             body: RequestBody::None,
@@ -163,8 +157,7 @@
 
 impl Debug for Request {
     fn fmt(&self, f: &mut Formatter<'_>) -> fResult {
-        let headers = self
-            .headers
+        let headers = self.headers
             .iter()
             .map(|(k, v)| format!("  {k}: {v}"))
             .collect::<Vec<String>>()
@@ -182,17 +175,12 @@
 
         write!(
             f,
-<<<<<<< HEAD
-            "From: {}\r\n Request Line: {}\r\n Headers: {}\r\n Body: {}",
-            self.peer_addr, self.request, headers, body
-=======
             "From:\r\n  {}\r\nRequest Line:\r\n  {}\r\nHeaders:\r\n{}\r\nParams:\r\n{}\r\nBody:\r\n{}",
             self.peer_addr,
             self.request,
             headers,
             params,
             body
->>>>>>> 13c18796
         )
     }
 }
